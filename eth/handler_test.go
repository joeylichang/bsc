// Copyright 2015 The go-ethereum Authors
// This file is part of the go-ethereum library.
//
// The go-ethereum library is free software: you can redistribute it and/or modify
// it under the terms of the GNU Lesser General Public License as published by
// the Free Software Foundation, either version 3 of the License, or
// (at your option) any later version.
//
// The go-ethereum library is distributed in the hope that it will be useful,
// but WITHOUT ANY WARRANTY; without even the implied warranty of
// MERCHANTABILITY or FITNESS FOR A PARTICULAR PURPOSE. See the
// GNU Lesser General Public License for more details.
//
// You should have received a copy of the GNU Lesser General Public License
// along with the go-ethereum library. If not, see <http://www.gnu.org/licenses/>.

package eth

import (
	"math/big"
	"sort"
	"sync"

	"github.com/ethereum/go-ethereum/common"
	"github.com/ethereum/go-ethereum/consensus/ethash"
	"github.com/ethereum/go-ethereum/core"
	"github.com/ethereum/go-ethereum/core/rawdb"
	"github.com/ethereum/go-ethereum/core/types"
	"github.com/ethereum/go-ethereum/core/vm"
	"github.com/ethereum/go-ethereum/crypto"
	"github.com/ethereum/go-ethereum/eth/downloader"
	"github.com/ethereum/go-ethereum/ethdb"
	"github.com/ethereum/go-ethereum/event"
	"github.com/ethereum/go-ethereum/params"
)

var (
	// testKey is a private key to use for funding a tester account.
	testKey, _ = crypto.HexToECDSA("b71c71a67e1177ad4e901695e1b4b9ee17ae16c6668d313eac2f96dbcda3f291")

	// testAddr is the Ethereum address of the tester account.
	testAddr = crypto.PubkeyToAddress(testKey.PublicKey)
)

// testTxPool is a mock transaction pool that blindly accepts all transactions.
// Its goal is to get around setting up a valid statedb for the balance and nonce
// checks.
type testTxPool struct {
	pool map[common.Hash]*types.Transaction // Hash map of collected transactions

	txFeed event.Feed   // Notification feed to allow waiting for inclusion
	lock   sync.RWMutex // Protects the transaction pool
}

// newTestTxPool creates a mock transaction pool.
func newTestTxPool() *testTxPool {
	return &testTxPool{
		pool: make(map[common.Hash]*types.Transaction),
	}
}

// Has returns an indicator whether txpool has a transaction
// cached with the given hash.
func (p *testTxPool) Has(hash common.Hash) bool {
	p.lock.Lock()
	defer p.lock.Unlock()

	return p.pool[hash] != nil
}

// Get retrieves the transaction from local txpool with given
// tx hash.
func (p *testTxPool) Get(hash common.Hash) *types.Transaction {
	p.lock.Lock()
	defer p.lock.Unlock()

	return p.pool[hash]
}

// AddRemotes appends a batch of transactions to the pool, and notifies any
// listeners if the addition channel is non nil
func (p *testTxPool) AddRemotes(txs []*types.Transaction) []error {
	p.lock.Lock()
	defer p.lock.Unlock()

	for _, tx := range txs {
		p.pool[tx.Hash()] = tx
	}
	p.txFeed.Send(core.NewTxsEvent{Txs: txs})
	return make([]error, len(txs))
}

// Pending returns all the transactions known to the pool
func (p *testTxPool) Pending() (map[common.Address]types.Transactions, error) {
	p.lock.RLock()
	defer p.lock.RUnlock()

	batches := make(map[common.Address]types.Transactions)
	for _, tx := range p.pool {
		from, _ := types.Sender(types.HomesteadSigner{}, tx)
		batches[from] = append(batches[from], tx)
	}
<<<<<<< HEAD
	pm, err := NewProtocolManager(config, cht, syncmode, DefaultConfig.NetworkId, new(event.TypeMux), &testTxPool{pool: make(map[common.Hash]*types.Transaction)}, ethash.NewFaker(), blockchain, db, 1, nil, false)
	if err != nil {
		t.Fatalf("failed to start test protocol manager: %v", err)
	}
	pm.Start(1000)
	defer pm.Stop()

	// Connect a new peer and check that we receive the checkpoint challenge
	peer, _ := newTestPeer("peer", eth63, pm, true)
	defer peer.close()

	if checkpoint {
		challenge := &getBlockHeadersData{
			Origin:  hashOrNumber{Number: response.Number.Uint64()},
			Amount:  1,
			Skip:    0,
			Reverse: false,
		}
		if err := p2p.ExpectMsg(peer.app, GetBlockHeadersMsg, challenge); err != nil {
			t.Fatalf("challenge mismatch: %v", err)
		}
		// Create a block to reply to the challenge if no timeout is simulated
		if !timeout {
			if empty {
				if err := p2p.Send(peer.app, BlockHeadersMsg, []*types.Header{}); err != nil {
					t.Fatalf("failed to answer challenge: %v", err)
				}
			} else if match {
				if err := p2p.Send(peer.app, BlockHeadersMsg, []*types.Header{response}); err != nil {
					t.Fatalf("failed to answer challenge: %v", err)
				}
			} else {
				if err := p2p.Send(peer.app, BlockHeadersMsg, []*types.Header{{Number: response.Number}}); err != nil {
					t.Fatalf("failed to answer challenge: %v", err)
				}
			}
		}
	}
	// Wait until the test timeout passes to ensure proper cleanup
	time.Sleep(syncChallengeTimeout + 300*time.Millisecond)

	// Verify that the remote peer is maintained or dropped
	if drop {
		if peers := pm.peers.Len(); peers != 0 {
			t.Fatalf("peer count mismatch: have %d, want %d", peers, 0)
		}
	} else {
		if peers := pm.peers.Len(); peers != 1 {
			t.Fatalf("peer count mismatch: have %d, want %d", peers, 1)
		}
=======
	for _, batch := range batches {
		sort.Sort(types.TxByNonce(batch))
>>>>>>> 97d11b01
	}
	return batches, nil
}

// SubscribeNewTxsEvent should return an event subscription of NewTxsEvent and
// send events to the given channel.
func (p *testTxPool) SubscribeNewTxsEvent(ch chan<- core.NewTxsEvent) event.Subscription {
	return p.txFeed.Subscribe(ch)
}

<<<<<<< HEAD
func testBroadcastBlock(t *testing.T, totalPeers, broadcastExpected int) {
	var (
		evmux   = new(event.TypeMux)
		pow     = ethash.NewFaker()
		db      = rawdb.NewMemoryDatabase()
		config  = &params.ChainConfig{}
		gspec   = &core.Genesis{Config: config}
		genesis = gspec.MustCommit(db)
	)
	blockchain, err := core.NewBlockChain(db, nil, config, pow, vm.Config{}, nil)
	if err != nil {
		t.Fatalf("failed to create new blockchain: %v", err)
	}
	pm, err := NewProtocolManager(config, nil, downloader.FullSync, DefaultConfig.NetworkId, evmux, &testTxPool{pool: make(map[common.Hash]*types.Transaction)}, pow, blockchain, db, 1, nil, false)
	if err != nil {
		t.Fatalf("failed to start test protocol manager: %v", err)
	}
	pm.Start(1000)
	defer pm.Stop()
	var peers []*testPeer
	for i := 0; i < totalPeers; i++ {
		peer, _ := newTestPeer(fmt.Sprintf("peer %d", i), eth63, pm, true)
		defer peer.close()

		peers = append(peers, peer)
	}
	chain, _ := core.GenerateChain(gspec.Config, genesis, ethash.NewFaker(), db, 1, func(i int, gen *core.BlockGen) {})
	pm.BroadcastBlock(chain[0], true /*propagate*/)

	errCh := make(chan error, totalPeers)
	doneCh := make(chan struct{}, totalPeers)
	for _, peer := range peers {
		go func(p *testPeer) {
			if err := p2p.ExpectMsg(p.app, NewBlockMsg, &newBlockData{Block: chain[0], TD: big.NewInt(131136)}); err != nil {
				errCh <- err
			} else {
				doneCh <- struct{}{}
			}
		}(peer)
	}
	var received int
	for {
		select {
		case <-doneCh:
			received++

		case <-time.After(time.Second):
			if received != broadcastExpected {
				t.Errorf("broadcast count mismatch: have %d, want %d", received, broadcastExpected)
			}
			return

		case err = <-errCh:
			t.Fatalf("broadcast failed: %v", err)
		}
	}
=======
// testHandler is a live implementation of the Ethereum protocol handler, just
// preinitialized with some sane testing defaults and the transaction pool mocked
// out.
type testHandler struct {
	db      ethdb.Database
	chain   *core.BlockChain
	txpool  *testTxPool
	handler *handler
}
>>>>>>> 97d11b01

// newTestHandler creates a new handler for testing purposes with no blocks.
func newTestHandler() *testHandler {
	return newTestHandlerWithBlocks(0)
}

// newTestHandlerWithBlocks creates a new handler for testing purposes, with a
// given number of initial blocks.
func newTestHandlerWithBlocks(blocks int) *testHandler {
	// Create a database pre-initialize with a genesis block
	db := rawdb.NewMemoryDatabase()
	(&core.Genesis{
		Config: params.TestChainConfig,
		Alloc:  core.GenesisAlloc{testAddr: {Balance: big.NewInt(1000000)}},
	}).MustCommit(db)

	chain, _ := core.NewBlockChain(db, nil, params.TestChainConfig, ethash.NewFaker(), vm.Config{}, nil, nil)

	bs, _ := core.GenerateChain(params.TestChainConfig, chain.Genesis(), ethash.NewFaker(), db, blocks, nil)
	if _, err := chain.InsertChain(bs); err != nil {
		panic(err)
	}
	txpool := newTestTxPool()

	handler, _ := newHandler(&handlerConfig{
		Database:   db,
		Chain:      chain,
		TxPool:     txpool,
		Network:    1,
		Sync:       downloader.FastSync,
		BloomCache: 1,
	})
	handler.Start(1000)

	return &testHandler{
		db:      db,
		chain:   chain,
		txpool:  txpool,
		handler: handler,
	}
<<<<<<< HEAD
	pm, err := NewProtocolManager(config, nil, downloader.FullSync, DefaultConfig.NetworkId, new(event.TypeMux), new(testTxPool), engine, blockchain, db, 1, nil, false)
	if err != nil {
		t.Fatalf("failed to start test protocol manager: %v", err)
	}
	pm.Start(2)
	defer pm.Stop()

	// Create two peers, one to send the malformed block with and one to check
	// propagation
	source, _ := newTestPeer("source", eth63, pm, true)
	defer source.close()

	sink, _ := newTestPeer("sink", eth63, pm, true)
	defer sink.close()

	// Create various combinations of malformed blocks
	chain, _ := core.GenerateChain(gspec.Config, genesis, ethash.NewFaker(), db, 1, func(i int, gen *core.BlockGen) {})

	malformedUncles := chain[0].Header()
	malformedUncles.UncleHash[0]++
	malformedTransactions := chain[0].Header()
	malformedTransactions.TxHash[0]++
	malformedEverything := chain[0].Header()
	malformedEverything.UncleHash[0]++
	malformedEverything.TxHash[0]++
=======
}
>>>>>>> 97d11b01

// close tears down the handler and all its internal constructs.
func (b *testHandler) close() {
	b.handler.Stop()
	b.chain.Stop()
}<|MERGE_RESOLUTION|>--- conflicted
+++ resolved
@@ -100,61 +100,8 @@
 		from, _ := types.Sender(types.HomesteadSigner{}, tx)
 		batches[from] = append(batches[from], tx)
 	}
-<<<<<<< HEAD
-	pm, err := NewProtocolManager(config, cht, syncmode, DefaultConfig.NetworkId, new(event.TypeMux), &testTxPool{pool: make(map[common.Hash]*types.Transaction)}, ethash.NewFaker(), blockchain, db, 1, nil, false)
-	if err != nil {
-		t.Fatalf("failed to start test protocol manager: %v", err)
-	}
-	pm.Start(1000)
-	defer pm.Stop()
-
-	// Connect a new peer and check that we receive the checkpoint challenge
-	peer, _ := newTestPeer("peer", eth63, pm, true)
-	defer peer.close()
-
-	if checkpoint {
-		challenge := &getBlockHeadersData{
-			Origin:  hashOrNumber{Number: response.Number.Uint64()},
-			Amount:  1,
-			Skip:    0,
-			Reverse: false,
-		}
-		if err := p2p.ExpectMsg(peer.app, GetBlockHeadersMsg, challenge); err != nil {
-			t.Fatalf("challenge mismatch: %v", err)
-		}
-		// Create a block to reply to the challenge if no timeout is simulated
-		if !timeout {
-			if empty {
-				if err := p2p.Send(peer.app, BlockHeadersMsg, []*types.Header{}); err != nil {
-					t.Fatalf("failed to answer challenge: %v", err)
-				}
-			} else if match {
-				if err := p2p.Send(peer.app, BlockHeadersMsg, []*types.Header{response}); err != nil {
-					t.Fatalf("failed to answer challenge: %v", err)
-				}
-			} else {
-				if err := p2p.Send(peer.app, BlockHeadersMsg, []*types.Header{{Number: response.Number}}); err != nil {
-					t.Fatalf("failed to answer challenge: %v", err)
-				}
-			}
-		}
-	}
-	// Wait until the test timeout passes to ensure proper cleanup
-	time.Sleep(syncChallengeTimeout + 300*time.Millisecond)
-
-	// Verify that the remote peer is maintained or dropped
-	if drop {
-		if peers := pm.peers.Len(); peers != 0 {
-			t.Fatalf("peer count mismatch: have %d, want %d", peers, 0)
-		}
-	} else {
-		if peers := pm.peers.Len(); peers != 1 {
-			t.Fatalf("peer count mismatch: have %d, want %d", peers, 1)
-		}
-=======
 	for _, batch := range batches {
 		sort.Sort(types.TxByNonce(batch))
->>>>>>> 97d11b01
 	}
 	return batches, nil
 }
@@ -165,64 +112,6 @@
 	return p.txFeed.Subscribe(ch)
 }
 
-<<<<<<< HEAD
-func testBroadcastBlock(t *testing.T, totalPeers, broadcastExpected int) {
-	var (
-		evmux   = new(event.TypeMux)
-		pow     = ethash.NewFaker()
-		db      = rawdb.NewMemoryDatabase()
-		config  = &params.ChainConfig{}
-		gspec   = &core.Genesis{Config: config}
-		genesis = gspec.MustCommit(db)
-	)
-	blockchain, err := core.NewBlockChain(db, nil, config, pow, vm.Config{}, nil)
-	if err != nil {
-		t.Fatalf("failed to create new blockchain: %v", err)
-	}
-	pm, err := NewProtocolManager(config, nil, downloader.FullSync, DefaultConfig.NetworkId, evmux, &testTxPool{pool: make(map[common.Hash]*types.Transaction)}, pow, blockchain, db, 1, nil, false)
-	if err != nil {
-		t.Fatalf("failed to start test protocol manager: %v", err)
-	}
-	pm.Start(1000)
-	defer pm.Stop()
-	var peers []*testPeer
-	for i := 0; i < totalPeers; i++ {
-		peer, _ := newTestPeer(fmt.Sprintf("peer %d", i), eth63, pm, true)
-		defer peer.close()
-
-		peers = append(peers, peer)
-	}
-	chain, _ := core.GenerateChain(gspec.Config, genesis, ethash.NewFaker(), db, 1, func(i int, gen *core.BlockGen) {})
-	pm.BroadcastBlock(chain[0], true /*propagate*/)
-
-	errCh := make(chan error, totalPeers)
-	doneCh := make(chan struct{}, totalPeers)
-	for _, peer := range peers {
-		go func(p *testPeer) {
-			if err := p2p.ExpectMsg(p.app, NewBlockMsg, &newBlockData{Block: chain[0], TD: big.NewInt(131136)}); err != nil {
-				errCh <- err
-			} else {
-				doneCh <- struct{}{}
-			}
-		}(peer)
-	}
-	var received int
-	for {
-		select {
-		case <-doneCh:
-			received++
-
-		case <-time.After(time.Second):
-			if received != broadcastExpected {
-				t.Errorf("broadcast count mismatch: have %d, want %d", received, broadcastExpected)
-			}
-			return
-
-		case err = <-errCh:
-			t.Fatalf("broadcast failed: %v", err)
-		}
-	}
-=======
 // testHandler is a live implementation of the Ethereum protocol handler, just
 // preinitialized with some sane testing defaults and the transaction pool mocked
 // out.
@@ -232,7 +121,6 @@
 	txpool  *testTxPool
 	handler *handler
 }
->>>>>>> 97d11b01
 
 // newTestHandler creates a new handler for testing purposes with no blocks.
 func newTestHandler() *testHandler {
@@ -273,35 +161,7 @@
 		txpool:  txpool,
 		handler: handler,
 	}
-<<<<<<< HEAD
-	pm, err := NewProtocolManager(config, nil, downloader.FullSync, DefaultConfig.NetworkId, new(event.TypeMux), new(testTxPool), engine, blockchain, db, 1, nil, false)
-	if err != nil {
-		t.Fatalf("failed to start test protocol manager: %v", err)
-	}
-	pm.Start(2)
-	defer pm.Stop()
-
-	// Create two peers, one to send the malformed block with and one to check
-	// propagation
-	source, _ := newTestPeer("source", eth63, pm, true)
-	defer source.close()
-
-	sink, _ := newTestPeer("sink", eth63, pm, true)
-	defer sink.close()
-
-	// Create various combinations of malformed blocks
-	chain, _ := core.GenerateChain(gspec.Config, genesis, ethash.NewFaker(), db, 1, func(i int, gen *core.BlockGen) {})
-
-	malformedUncles := chain[0].Header()
-	malformedUncles.UncleHash[0]++
-	malformedTransactions := chain[0].Header()
-	malformedTransactions.TxHash[0]++
-	malformedEverything := chain[0].Header()
-	malformedEverything.UncleHash[0]++
-	malformedEverything.TxHash[0]++
-=======
 }
->>>>>>> 97d11b01
 
 // close tears down the handler and all its internal constructs.
 func (b *testHandler) close() {
