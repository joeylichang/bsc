// Copyright 2021 The go-ethereum Authors
// This file is part of the go-ethereum library.
//
// The go-ethereum library is free software: you can redistribute it and/or modify
// it under the terms of the GNU Lesser General Public License as published by
// the Free Software Foundation, either version 3 of the License, or
// (at your option) any later version.
//
// The go-ethereum library is distributed in the hope that it will be useful,
// but WITHOUT ANY WARRANTY; without even the implied warranty of
// MERCHANTABILITY or FITNESS FOR A PARTICULAR PURPOSE. See the
// GNU Lesser General Public License for more details.
//
// You should have received a copy of the GNU Lesser General Public License
// along with the go-ethereum library. If not, see <http://www.gnu.org/licenses/>.

package tracetest

import (
	"encoding/json"
	"math/big"
	"os"
	"path/filepath"
	"strings"
	"testing"

	"github.com/ethereum/go-ethereum/common"
	"github.com/ethereum/go-ethereum/common/hexutil"
	"github.com/ethereum/go-ethereum/common/math"
	"github.com/ethereum/go-ethereum/core"
	"github.com/ethereum/go-ethereum/core/rawdb"
	"github.com/ethereum/go-ethereum/core/types"
	"github.com/ethereum/go-ethereum/core/vm"
	"github.com/ethereum/go-ethereum/eth/tracers"
	"github.com/ethereum/go-ethereum/params"
	"github.com/ethereum/go-ethereum/rlp"
	"github.com/ethereum/go-ethereum/tests"
)

type callContext struct {
	Number     math.HexOrDecimal64   `json:"number"`
	Difficulty *math.HexOrDecimal256 `json:"difficulty"`
	Time       math.HexOrDecimal64   `json:"timestamp"`
	GasLimit   math.HexOrDecimal64   `json:"gasLimit"`
	Miner      common.Address        `json:"miner"`
}

// callLog is the result of LOG opCode
type callLog struct {
	Address common.Address `json:"address"`
	Topics  []common.Hash  `json:"topics"`
	Data    hexutil.Bytes  `json:"data"`
}

// callTrace is the result of a callTracer run.
type callTrace struct {
	From         common.Address  `json:"from"`
	Gas          *hexutil.Uint64 `json:"gas"`
	GasUsed      *hexutil.Uint64 `json:"gasUsed"`
	To           *common.Address `json:"to,omitempty"`
	Input        hexutil.Bytes   `json:"input"`
	Output       hexutil.Bytes   `json:"output,omitempty"`
	Error        string          `json:"error,omitempty"`
	RevertReason string          `json:"revertReason,omitempty"`
	Calls        []callTrace     `json:"calls,omitempty"`
	Logs         []callLog       `json:"logs,omitempty"`
	Value        *hexutil.Big    `json:"value,omitempty"`
	// Gencodec adds overridden fields at the end
	Type string `json:"type"`
}

// callTracerTest defines a single test to check the call tracer against.
type callTracerTest struct {
	Genesis      *core.Genesis   `json:"genesis"`
	Context      *callContext    `json:"context"`
	Input        string          `json:"input"`
	TracerConfig json.RawMessage `json:"tracerConfig"`
	Result       *callTrace      `json:"result"`
}

// Iterates over all the input-output datasets in the tracer test harness and
// runs the JavaScript tracers against them.
func TestCallTracerLegacy(t *testing.T) {
	testCallTracer("callTracerLegacy", "call_tracer_legacy", t)
}

func TestCallTracerNative(t *testing.T) {
	testCallTracer("callTracer", "call_tracer", t)
}

func TestCallTracerNativeWithLog(t *testing.T) {
	testCallTracer("callTracer", "call_tracer_withLog", t)
}

func testCallTracer(tracerName string, dirPath string, t *testing.T) {
	isLegacy := strings.HasSuffix(dirPath, "_legacy")
	files, err := os.ReadDir(filepath.Join("testdata", dirPath))
	if err != nil {
		t.Fatalf("failed to retrieve tracer test suite: %v", err)
	}
	for _, file := range files {
		if !strings.HasSuffix(file.Name(), ".json") {
			continue
		}
		file := file // capture range variable
		t.Run(camel(strings.TrimSuffix(file.Name(), ".json")), func(t *testing.T) {
			t.Parallel()

			var (
				test = new(callTracerTest)
				tx   = new(types.Transaction)
			)
			// Call tracer test found, read if from disk
			if blob, err := os.ReadFile(filepath.Join("testdata", dirPath, file.Name())); err != nil {
				t.Fatalf("failed to read testcase: %v", err)
			} else if err := json.Unmarshal(blob, test); err != nil {
				t.Fatalf("failed to parse testcase: %v", err)
			}
			if err := tx.UnmarshalBinary(common.FromHex(test.Input)); err != nil {
				t.Fatalf("failed to parse testcase input: %v", err)
			}
			// Configure a blockchain with the given prestate
			var (
				signer    = types.MakeSigner(test.Genesis.Config, new(big.Int).SetUint64(uint64(test.Context.Number)), uint64(test.Context.Time))
				origin, _ = signer.Sender(tx)
				txContext = vm.TxContext{
					Origin:   origin,
					GasPrice: tx.GasPrice(),
				}
				context = vm.BlockContext{
					CanTransfer: core.CanTransfer,
					Transfer:    core.Transfer,
					Coinbase:    test.Context.Miner,
					BlockNumber: new(big.Int).SetUint64(uint64(test.Context.Number)),
					Time:        uint64(test.Context.Time),
					Difficulty:  (*big.Int)(test.Context.Difficulty),
					GasLimit:    uint64(test.Context.GasLimit),
					BaseFee:     test.Genesis.BaseFee,
				}
				_, statedb = tests.MakePreState(rawdb.NewMemoryDatabase(), test.Genesis.Alloc, false)
			)
<<<<<<< HEAD
			tracer, err := tracers.New(tracerName, new(tracers.Context), test.TracerConfig)
=======
			tracer, err := tracers.DefaultDirectory.New(tracerName, new(tracers.Context), test.TracerConfig)
>>>>>>> bed84606
			if err != nil {
				t.Fatalf("failed to create call tracer: %v", err)
			}
			evm := vm.NewEVM(context, txContext, statedb, test.Genesis.Config, vm.Config{Tracer: tracer})
			msg, err := core.TransactionToMessage(tx, signer, nil)
			if err != nil {
				t.Fatalf("failed to prepare transaction for tracing: %v", err)
			}
			vmRet, err := core.ApplyMessage(evm, msg, new(core.GasPool).AddGas(tx.Gas()))
			if err != nil {
				t.Fatalf("failed to execute transaction: %v", err)
			}
			// Retrieve the trace result and compare against the expected.
			res, err := tracer.GetResult()
			if err != nil {
				t.Fatalf("failed to retrieve trace result: %v", err)
			}
			// The legacy javascript calltracer marshals json in js, which
			// is not deterministic (as opposed to the golang json encoder).
			if isLegacy {
				// This is a tweak to make it deterministic. Can be removed when
				// we remove the legacy tracer.
				var x callTrace
				json.Unmarshal(res, &x)
				res, _ = json.Marshal(x)
			}
			want, err := json.Marshal(test.Result)
			if err != nil {
				t.Fatalf("failed to marshal test: %v", err)
			}
			if string(want) != string(res) {
				t.Fatalf("trace mismatch\n have: %v\n want: %v\n", string(res), string(want))
			}
			// Sanity check: compare top call's gas used against vm result
			type simpleResult struct {
				GasUsed hexutil.Uint64
			}
			var topCall simpleResult
			if err := json.Unmarshal(res, &topCall); err != nil {
				t.Fatalf("failed to unmarshal top calls gasUsed: %v", err)
			}
			if uint64(topCall.GasUsed) != vmRet.UsedGas {
				t.Fatalf("top call has invalid gasUsed. have: %d want: %d", topCall.GasUsed, vmRet.UsedGas)
			}
		})
	}
}

func BenchmarkTracers(b *testing.B) {
	files, err := os.ReadDir(filepath.Join("testdata", "call_tracer"))
	if err != nil {
		b.Fatalf("failed to retrieve tracer test suite: %v", err)
	}
	for _, file := range files {
		if !strings.HasSuffix(file.Name(), ".json") {
			continue
		}
		file := file // capture range variable
		b.Run(camel(strings.TrimSuffix(file.Name(), ".json")), func(b *testing.B) {
			blob, err := os.ReadFile(filepath.Join("testdata", "call_tracer", file.Name()))
			if err != nil {
				b.Fatalf("failed to read testcase: %v", err)
			}
			test := new(callTracerTest)
			if err := json.Unmarshal(blob, test); err != nil {
				b.Fatalf("failed to parse testcase: %v", err)
			}
			benchTracer("callTracer", test, b)
		})
	}
}

func benchTracer(tracerName string, test *callTracerTest, b *testing.B) {
	// Configure a blockchain with the given prestate
	tx := new(types.Transaction)
	if err := rlp.DecodeBytes(common.FromHex(test.Input), tx); err != nil {
		b.Fatalf("failed to parse testcase input: %v", err)
	}
	signer := types.MakeSigner(test.Genesis.Config, new(big.Int).SetUint64(uint64(test.Context.Number)), uint64(test.Context.Time))
	msg, err := core.TransactionToMessage(tx, signer, nil)
	if err != nil {
		b.Fatalf("failed to prepare transaction for tracing: %v", err)
	}
	origin, _ := signer.Sender(tx)
	txContext := vm.TxContext{
		Origin:   origin,
		GasPrice: tx.GasPrice(),
	}
	context := vm.BlockContext{
		CanTransfer: core.CanTransfer,
		Transfer:    core.Transfer,
		Coinbase:    test.Context.Miner,
		BlockNumber: new(big.Int).SetUint64(uint64(test.Context.Number)),
		Time:        uint64(test.Context.Time),
		Difficulty:  (*big.Int)(test.Context.Difficulty),
		GasLimit:    uint64(test.Context.GasLimit),
	}
	_, statedb := tests.MakePreState(rawdb.NewMemoryDatabase(), test.Genesis.Alloc, false)

	b.ReportAllocs()
	b.ResetTimer()
	for i := 0; i < b.N; i++ {
<<<<<<< HEAD
		tracer, err := tracers.New(tracerName, new(tracers.Context), nil)
=======
		tracer, err := tracers.DefaultDirectory.New(tracerName, new(tracers.Context), nil)
>>>>>>> bed84606
		if err != nil {
			b.Fatalf("failed to create call tracer: %v", err)
		}
		evm := vm.NewEVM(context, txContext, statedb, test.Genesis.Config, vm.Config{Tracer: tracer})
		snap := statedb.Snapshot()
		st := core.NewStateTransition(evm, msg, new(core.GasPool).AddGas(tx.Gas()))
		if _, err = st.TransitionDb(); err != nil {
			b.Fatalf("failed to execute transaction: %v", err)
		}
		if _, err = tracer.GetResult(); err != nil {
			b.Fatal(err)
		}
		statedb.RevertToSnapshot(snap)
	}
}

func TestInternals(t *testing.T) {
	var (
		to        = common.HexToAddress("0x00000000000000000000000000000000deadbeef")
		origin    = common.HexToAddress("0x00000000000000000000000000000000feed")
		txContext = vm.TxContext{
			Origin:   origin,
			GasPrice: big.NewInt(1),
		}
		context = vm.BlockContext{
			CanTransfer: core.CanTransfer,
			Transfer:    core.Transfer,
			Coinbase:    common.Address{},
			BlockNumber: new(big.Int).SetUint64(8000000),
			Time:        5,
			Difficulty:  big.NewInt(0x30000),
			GasLimit:    uint64(6000000),
		}
	)
	mkTracer := func(name string, cfg json.RawMessage) tracers.Tracer {
		tr, err := tracers.DefaultDirectory.New(name, nil, cfg)
		if err != nil {
			t.Fatalf("failed to create call tracer: %v", err)
		}
		return tr
	}

	for _, tc := range []struct {
		name   string
		code   []byte
		tracer tracers.Tracer
		want   string
	}{
		{
			// TestZeroValueToNotExitCall tests the calltracer(s) on the following:
			// Tx to A, A calls B with zero value. B does not already exist.
			// Expected: that enter/exit is invoked and the inner call is shown in the result
			name: "ZeroValueToNotExitCall",
			code: []byte{
				byte(vm.PUSH1), 0x0, byte(vm.DUP1), byte(vm.DUP1), byte(vm.DUP1), // in and outs zero
				byte(vm.DUP1), byte(vm.PUSH1), 0xff, byte(vm.GAS), // value=0,address=0xff, gas=GAS
				byte(vm.CALL),
			},
			tracer: mkTracer("callTracer", nil),
			want:   `{"from":"0x000000000000000000000000000000000000feed","gas":"0x13880","gasUsed":"0x54d8","to":"0x00000000000000000000000000000000deadbeef","input":"0x","calls":[{"from":"0x00000000000000000000000000000000deadbeef","gas":"0xe01a","gasUsed":"0x0","to":"0x00000000000000000000000000000000000000ff","input":"0x","value":"0x0","type":"CALL"}],"value":"0x0","type":"CALL"}`,
		},
		{
			name:   "Stack depletion in LOG0",
			code:   []byte{byte(vm.LOG3)},
			tracer: mkTracer("callTracer", json.RawMessage(`{ "withLog": true }`)),
			want:   `{"from":"0x000000000000000000000000000000000000feed","gas":"0x13880","gasUsed":"0x13880","to":"0x00000000000000000000000000000000deadbeef","input":"0x","error":"stack underflow (0 \u003c=\u003e 5)","value":"0x0","type":"CALL"}`,
		},
<<<<<<< HEAD
	}
	_, statedb := tests.MakePreState(rawdb.NewMemoryDatabase(), alloc, false)
	// Create the tracer, the EVM environment and run it
	tracer, err := tracers.New("callTracer", nil, nil)
	if err != nil {
		t.Fatalf("failed to create call tracer: %v", err)
	}
	evm := vm.NewEVM(context, txContext, statedb, params.MainnetChainConfig, vm.Config{Debug: true, Tracer: tracer})
	msg, err := tx.AsMessage(signer, nil)
	if err != nil {
		t.Fatalf("failed to prepare transaction for tracing: %v", err)
	}
	st := core.NewStateTransition(evm, msg, new(core.GasPool).AddGas(tx.Gas()))
	if _, err = st.TransitionDb(); err != nil {
		t.Fatalf("failed to execute transaction: %v", err)
	}
	// Retrieve the trace result and compare against the etalon
	res, err := tracer.GetResult()
	if err != nil {
		t.Fatalf("failed to retrieve trace result: %v", err)
	}
	have := new(callTrace)
	if err := json.Unmarshal(res, have); err != nil {
		t.Fatalf("failed to unmarshal trace result: %v", err)
	}
	wantStr := `{"from":"0x682a80a6f560eec50d54e63cbeda1c324c5f8d1b","gas":"0x7148","gasUsed":"0x54d8","to":"0x00000000000000000000000000000000deadbeef","input":"0x","calls":[{"from":"0x00000000000000000000000000000000deadbeef","gas":"0x6cbf","gasUsed":"0x0","to":"0x00000000000000000000000000000000000000ff","input":"0x","value":"0x0","type":"CALL"}],"value":"0x0","type":"CALL"}`
	want := new(callTrace)
	json.Unmarshal([]byte(wantStr), want)
	if !jsonEqual(have, want) {
		t.Error("have != want")
=======
		{
			name: "Mem expansion in LOG0",
			code: []byte{
				byte(vm.PUSH1), 0x1,
				byte(vm.PUSH1), 0x0,
				byte(vm.MSTORE),
				byte(vm.PUSH1), 0xff,
				byte(vm.PUSH1), 0x0,
				byte(vm.LOG0),
			},
			tracer: mkTracer("callTracer", json.RawMessage(`{ "withLog": true }`)),
			want:   `{"from":"0x000000000000000000000000000000000000feed","gas":"0x13880","gasUsed":"0x5b9e","to":"0x00000000000000000000000000000000deadbeef","input":"0x","logs":[{"address":"0x00000000000000000000000000000000deadbeef","topics":[],"data":"0x000000000000000000000000000000000000000000000000000000000000000100000000000000000000000000000000000000000000000000000000000000000000000000000000000000000000000000000000000000000000000000000000000000000000000000000000000000000000000000000000000000000000000000000000000000000000000000000000000000000000000000000000000000000000000000000000000000000000000000000000000000000000000000000000000000000000000000000000000000000000000000000000000000000000000000000000000000000000000000000000000000000000000000000000000000"}],"value":"0x0","type":"CALL"}`,
		},
		{
			// Leads to OOM on the prestate tracer
			name: "Prestate-tracer - CREATE2 OOM",
			code: []byte{
				byte(vm.PUSH1), 0x1,
				byte(vm.PUSH1), 0x0,
				byte(vm.MSTORE),
				byte(vm.PUSH1), 0x1,
				byte(vm.PUSH5), 0xff, 0xff, 0xff, 0xff, 0xff,
				byte(vm.PUSH1), 0x1,
				byte(vm.PUSH1), 0x0,
				byte(vm.CREATE2),
				byte(vm.PUSH1), 0xff,
				byte(vm.PUSH1), 0x0,
				byte(vm.LOG0),
			},
			tracer: mkTracer("prestateTracer", nil),
			want:   `{"0x0000000000000000000000000000000000000000":{"balance":"0x0"},"0x000000000000000000000000000000000000feed":{"balance":"0x1c6bf52647880"},"0x00000000000000000000000000000000deadbeef":{"balance":"0x0","code":"0x6001600052600164ffffffffff60016000f560ff6000a0"}}`,
		},
		{
			// CREATE2 which requires padding memory by prestate tracer
			name: "Prestate-tracer - CREATE2 Memory padding",
			code: []byte{
				byte(vm.PUSH1), 0x1,
				byte(vm.PUSH1), 0x0,
				byte(vm.MSTORE),
				byte(vm.PUSH1), 0x1,
				byte(vm.PUSH1), 0xff,
				byte(vm.PUSH1), 0x1,
				byte(vm.PUSH1), 0x0,
				byte(vm.CREATE2),
				byte(vm.PUSH1), 0xff,
				byte(vm.PUSH1), 0x0,
				byte(vm.LOG0),
			},
			tracer: mkTracer("prestateTracer", nil),
			want:   `{"0x0000000000000000000000000000000000000000":{"balance":"0x0"},"0x000000000000000000000000000000000000feed":{"balance":"0x1c6bf52647880"},"0x00000000000000000000000000000000deadbeef":{"balance":"0x0","code":"0x6001600052600160ff60016000f560ff6000a0"},"0x91ff9a805d36f54e3e272e230f3e3f5c1b330804":{"balance":"0x0"}}`,
		},
	} {
		t.Run(tc.name, func(t *testing.T) {
			_, statedb := tests.MakePreState(rawdb.NewMemoryDatabase(),
				core.GenesisAlloc{
					to: core.GenesisAccount{
						Code: tc.code,
					},
					origin: core.GenesisAccount{
						Balance: big.NewInt(500000000000000),
					},
				}, false)
			evm := vm.NewEVM(context, txContext, statedb, params.MainnetChainConfig, vm.Config{Tracer: tc.tracer})
			msg := &core.Message{
				To:                &to,
				From:              origin,
				Value:             big.NewInt(0),
				GasLimit:          80000,
				GasPrice:          big.NewInt(0),
				GasFeeCap:         big.NewInt(0),
				GasTipCap:         big.NewInt(0),
				SkipAccountChecks: false,
			}
			st := core.NewStateTransition(evm, msg, new(core.GasPool).AddGas(msg.GasLimit))
			if _, err := st.TransitionDb(); err != nil {
				t.Fatalf("test %v: failed to execute transaction: %v", tc.name, err)
			}
			// Retrieve the trace result and compare against the expected
			res, err := tc.tracer.GetResult()
			if err != nil {
				t.Fatalf("test %v: failed to retrieve trace result: %v", tc.name, err)
			}
			if string(res) != tc.want {
				t.Errorf("test %v: trace mismatch\n have: %v\n want: %v\n", tc.name, string(res), tc.want)
			}
		})
>>>>>>> bed84606
	}
}<|MERGE_RESOLUTION|>--- conflicted
+++ resolved
@@ -139,11 +139,7 @@
 				}
 				_, statedb = tests.MakePreState(rawdb.NewMemoryDatabase(), test.Genesis.Alloc, false)
 			)
-<<<<<<< HEAD
-			tracer, err := tracers.New(tracerName, new(tracers.Context), test.TracerConfig)
-=======
 			tracer, err := tracers.DefaultDirectory.New(tracerName, new(tracers.Context), test.TracerConfig)
->>>>>>> bed84606
 			if err != nil {
 				t.Fatalf("failed to create call tracer: %v", err)
 			}
@@ -246,11 +242,7 @@
 	b.ReportAllocs()
 	b.ResetTimer()
 	for i := 0; i < b.N; i++ {
-<<<<<<< HEAD
-		tracer, err := tracers.New(tracerName, new(tracers.Context), nil)
-=======
 		tracer, err := tracers.DefaultDirectory.New(tracerName, new(tracers.Context), nil)
->>>>>>> bed84606
 		if err != nil {
 			b.Fatalf("failed to create call tracer: %v", err)
 		}
@@ -318,38 +310,6 @@
 			tracer: mkTracer("callTracer", json.RawMessage(`{ "withLog": true }`)),
 			want:   `{"from":"0x000000000000000000000000000000000000feed","gas":"0x13880","gasUsed":"0x13880","to":"0x00000000000000000000000000000000deadbeef","input":"0x","error":"stack underflow (0 \u003c=\u003e 5)","value":"0x0","type":"CALL"}`,
 		},
-<<<<<<< HEAD
-	}
-	_, statedb := tests.MakePreState(rawdb.NewMemoryDatabase(), alloc, false)
-	// Create the tracer, the EVM environment and run it
-	tracer, err := tracers.New("callTracer", nil, nil)
-	if err != nil {
-		t.Fatalf("failed to create call tracer: %v", err)
-	}
-	evm := vm.NewEVM(context, txContext, statedb, params.MainnetChainConfig, vm.Config{Debug: true, Tracer: tracer})
-	msg, err := tx.AsMessage(signer, nil)
-	if err != nil {
-		t.Fatalf("failed to prepare transaction for tracing: %v", err)
-	}
-	st := core.NewStateTransition(evm, msg, new(core.GasPool).AddGas(tx.Gas()))
-	if _, err = st.TransitionDb(); err != nil {
-		t.Fatalf("failed to execute transaction: %v", err)
-	}
-	// Retrieve the trace result and compare against the etalon
-	res, err := tracer.GetResult()
-	if err != nil {
-		t.Fatalf("failed to retrieve trace result: %v", err)
-	}
-	have := new(callTrace)
-	if err := json.Unmarshal(res, have); err != nil {
-		t.Fatalf("failed to unmarshal trace result: %v", err)
-	}
-	wantStr := `{"from":"0x682a80a6f560eec50d54e63cbeda1c324c5f8d1b","gas":"0x7148","gasUsed":"0x54d8","to":"0x00000000000000000000000000000000deadbeef","input":"0x","calls":[{"from":"0x00000000000000000000000000000000deadbeef","gas":"0x6cbf","gasUsed":"0x0","to":"0x00000000000000000000000000000000000000ff","input":"0x","value":"0x0","type":"CALL"}],"value":"0x0","type":"CALL"}`
-	want := new(callTrace)
-	json.Unmarshal([]byte(wantStr), want)
-	if !jsonEqual(have, want) {
-		t.Error("have != want")
-=======
 		{
 			name: "Mem expansion in LOG0",
 			code: []byte{
@@ -436,6 +396,5 @@
 				t.Errorf("test %v: trace mismatch\n have: %v\n want: %v\n", tc.name, string(res), tc.want)
 			}
 		})
->>>>>>> bed84606
 	}
 }