--- conflicted
+++ resolved
@@ -47,12 +47,11 @@
 
 // Prefetch processes the state changes according to the Ethereum rules by running
 // the transaction messages using the statedb, but any changes are discarded. The
-<<<<<<< HEAD
-// only goal is to pre-cache transaction signatures and snapshot clean state.
+// only goal is to pre-cache transaction signatures and state trie nodes.
 func (p *statePrefetcher) Prefetch(block *types.Block, statedb *state.StateDB, cfg *vm.Config, interruptCh <-chan struct{}) {
 	var (
 		header = block.Header()
-		signer = types.MakeSigner(p.config, header.Number)
+		signer = types.MakeSigner(p.config, header.Number, header.Time)
 	)
 	transactions := block.Transactions()
 	txChan := make(chan int, prefetchThread)
@@ -70,11 +69,12 @@
 				case txIndex := <-txChan:
 					tx := transactions[txIndex]
 					// Convert the transaction into an executable message and pre-cache its sender
-					msg, err := tx.AsMessageNoNonceCheck(signer)
+					msg, err := TransactionToMessage(tx, signer, header.BaseFee)
+					msg.SkipAccountChecks = true
 					if err != nil {
 						return // Also invalid block, bail out
 					}
-					newStatedb.Prepare(tx.Hash(), txIndex)
+					newStatedb.SetTxContext(tx.Hash(), txIndex)
 					precacheTransaction(msg, p.config, gaspool, newStatedb, header, evm)
 
 				case <-interruptCh:
@@ -92,45 +92,14 @@
 		case <-interruptCh:
 			return
 		}
-=======
-// only goal is to pre-cache transaction signatures and state trie nodes.
-func (p *statePrefetcher) Prefetch(block *types.Block, statedb *state.StateDB, cfg vm.Config, interrupt *atomic.Bool) {
-	var (
-		header       = block.Header()
-		gaspool      = new(GasPool).AddGas(block.GasLimit())
-		blockContext = NewEVMBlockContext(header, p.bc, nil)
-		evm          = vm.NewEVM(blockContext, vm.TxContext{}, statedb, p.config, cfg)
-		signer       = types.MakeSigner(p.config, header.Number, header.Time)
-	)
-	// Iterate over and process the individual transactions
-	byzantium := p.config.IsByzantium(block.Number())
-	for i, tx := range block.Transactions() {
-		// If block precaching was interrupted, abort
-		if interrupt != nil && interrupt.Load() {
-			return
-		}
-		// Convert the transaction into an executable message and pre-cache its sender
-		msg, err := TransactionToMessage(tx, signer, header.BaseFee)
-		if err != nil {
-			return // Also invalid block, bail out
-		}
-		statedb.SetTxContext(tx.Hash(), i)
-		if err := precacheTransaction(msg, p.config, gaspool, statedb, header, evm); err != nil {
-			return // Ugh, something went horribly wrong, bail out
-		}
-		// If we're pre-byzantium, pre-load trie nodes for the intermediate root
-		if !byzantium {
-			statedb.IntermediateRoot(true)
-		}
->>>>>>> bed84606
 	}
 }
 
 // PrefetchMining processes the state changes according to the Ethereum rules by running
 // the transaction messages using the statedb, but any changes are discarded. The
 // only goal is to pre-cache transaction signatures and snapshot clean state. Only used for mining stage
-func (p *statePrefetcher) PrefetchMining(txs *types.TransactionsByPriceAndNonce, header *types.Header, gasLimit uint64, statedb *state.StateDB, cfg vm.Config, interruptCh <-chan struct{}, txCurr **types.Transaction) {
-	var signer = types.MakeSigner(p.config, header.Number)
+func (p *statePrefetcher) PrefetchMining(txs TransactionsByPriceAndNonce, header *types.Header, gasLimit uint64, statedb *state.StateDB, cfg vm.Config, interruptCh <-chan struct{}, txCurr **types.Transaction) {
+	var signer = types.MakeSigner(p.config, header.Number, header.Time)
 
 	txCh := make(chan *types.Transaction, 2*prefetchThread)
 	for i := 0; i < prefetchThread; i++ {
@@ -146,12 +115,13 @@
 				select {
 				case tx := <-startCh:
 					// Convert the transaction into an executable message and pre-cache its sender
-					msg, err := tx.AsMessageNoNonceCheck(signer)
+					msg, err := TransactionToMessage(tx, signer, header.BaseFee)
+					msg.SkipAccountChecks = true
 					if err != nil {
 						return // Also invalid block, bail out
 					}
 					idx++
-					newStatedb.Prepare(tx.Hash(), idx)
+					newStatedb.SetTxContext(tx.Hash(), idx)
 					precacheTransaction(msg, p.config, gaspool, newStatedb, header, evm)
 					gaspool = new(GasPool).AddGas(gasLimit)
 				case <-stopCh:
@@ -160,7 +130,7 @@
 			}
 		}(txCh, interruptCh)
 	}
-	go func(txset *types.TransactionsByPriceAndNonce) {
+	go func(txset TransactionsByPriceAndNonce) {
 		count := 0
 		for {
 			select {
@@ -168,9 +138,10 @@
 				return
 			default:
 				if count++; count%checkInterval == 0 {
+
 					txset.Forward(*txCurr)
 				}
-				tx := txset.Peek()
+				tx := txset.PeekWithUnwrap()
 				if tx == nil {
 					return
 				}
@@ -190,16 +161,13 @@
 // precacheTransaction attempts to apply a transaction to the given state database
 // and uses the input parameters for its environment. The goal is not to execute
 // the transaction successfully, rather to warm up touched data slots.
-<<<<<<< HEAD
-func precacheTransaction(msg types.Message, config *params.ChainConfig, gaspool *GasPool, statedb *state.StateDB, header *types.Header, evm *vm.EVM) {
-=======
 func precacheTransaction(msg *Message, config *params.ChainConfig, gaspool *GasPool, statedb *state.StateDB, header *types.Header, evm *vm.EVM) error {
->>>>>>> bed84606
 	// Update the evm with the new transaction context.
 	evm.Reset(NewEVMTxContext(msg), statedb)
 	// Add addresses to access list if applicable
-	if _, err := ApplyMessage(evm, msg, gaspool); err == nil {
+	_, err := ApplyMessage(evm, msg, gaspool)
+	if err == nil {
 		statedb.Finalise(true)
 	}
-
+	return err
 }