// Copyright 2019 The go-ethereum Authors
// This file is part of the go-ethereum library.
//
// The go-ethereum library is free software: you can redistribute it and/or modify
// it under the terms of the GNU Lesser General Public License as published by
// the Free Software Foundation, either version 3 of the License, or
// (at your option) any later version.
//
// The go-ethereum library is distributed in the hope that it will be useful,
// but WITHOUT ANY WARRANTY; without even the implied warranty of
// MERCHANTABILITY or FITNESS FOR A PARTICULAR PURPOSE. See the
// GNU Lesser General Public License for more details.
//
// You should have received a copy of the GNU Lesser General Public License
// along with the go-ethereum library. If not, see <http://www.gnu.org/licenses/>.

// Package graphql provides a GraphQL interface to Ethereum node data.
package graphql

import (
	"context"
	"errors"
	"fmt"
	"math/big"
	"sort"
	"strconv"
	"strings"
	"sync"

	"github.com/ethereum/go-ethereum"
	"github.com/ethereum/go-ethereum/common"
	"github.com/ethereum/go-ethereum/common/hexutil"
	"github.com/ethereum/go-ethereum/common/math"
	"github.com/ethereum/go-ethereum/consensus/misc/eip1559"
	"github.com/ethereum/go-ethereum/core/state"
	"github.com/ethereum/go-ethereum/core/types"
	"github.com/ethereum/go-ethereum/eth/filters"
	"github.com/ethereum/go-ethereum/internal/ethapi"
	"github.com/ethereum/go-ethereum/rlp"
	"github.com/ethereum/go-ethereum/rpc"
)

var (
	errBlockInvariant = errors.New("block objects must be instantiated with at least one of num or hash")
)

type Long int64

// ImplementsGraphQLType returns true if Long implements the provided GraphQL type.
func (b Long) ImplementsGraphQLType(name string) bool { return name == "Long" }

// UnmarshalGraphQL unmarshals the provided GraphQL query data.
func (b *Long) UnmarshalGraphQL(input interface{}) error {
	var err error
	switch input := input.(type) {
	case string:
		// uncomment to support hex values
		if strings.HasPrefix(input, "0x") {
			// apply leniency and support hex representations of longs.
			value, err := hexutil.DecodeUint64(input)
			*b = Long(value)
			return err
		} else {
			value, err := strconv.ParseInt(input, 10, 64)
			*b = Long(value)
			return err
		}
	case int32:
		*b = Long(input)
	case int64:
		*b = Long(input)
	case float64:
		*b = Long(input)
	default:
		err = fmt.Errorf("unexpected type %T for Long", input)
	}
	return err
}

// Account represents an Ethereum account at a particular block.
type Account struct {
	r             *Resolver
	address       common.Address
	blockNrOrHash rpc.BlockNumberOrHash
}

// getState fetches the StateDB object for an account.
func (a *Account) getState(ctx context.Context) (*state.StateDB, error) {
	state, _, err := a.r.backend.StateAndHeaderByNumberOrHash(ctx, a.blockNrOrHash)
	return state, err
}

func (a *Account) Address(ctx context.Context) (common.Address, error) {
	return a.address, nil
}

func (a *Account) Balance(ctx context.Context) (hexutil.Big, error) {
	state, err := a.getState(ctx)
	if err != nil {
		return hexutil.Big{}, err
	}
	balance := state.GetBalance(a.address)
	if balance == nil {
		return hexutil.Big{}, fmt.Errorf("failed to load balance %x", a.address)
	}
	return hexutil.Big(*balance), nil
}

func (a *Account) TransactionCount(ctx context.Context) (hexutil.Uint64, error) {
	// Ask transaction pool for the nonce which includes pending transactions
	if blockNr, ok := a.blockNrOrHash.Number(); ok && blockNr == rpc.PendingBlockNumber {
<<<<<<< HEAD
		nonce, err := a.backend.GetPoolNonce(ctx, a.address)
=======
		nonce, err := a.r.backend.GetPoolNonce(ctx, a.address)
>>>>>>> bed84606
		if err != nil {
			return 0, err
		}
		return hexutil.Uint64(nonce), nil
	}
	state, err := a.getState(ctx)
	if err != nil {
		return 0, err
	}
	return hexutil.Uint64(state.GetNonce(a.address)), nil
}

func (a *Account) Code(ctx context.Context) (hexutil.Bytes, error) {
	state, err := a.getState(ctx)
	if err != nil {
		return hexutil.Bytes{}, err
	}
	return state.GetCode(a.address), nil
}

func (a *Account) Storage(ctx context.Context, args struct{ Slot common.Hash }) (common.Hash, error) {
	state, err := a.getState(ctx)
	if err != nil {
		return common.Hash{}, err
	}
	return state.GetState(a.address, args.Slot), nil
}

// Log represents an individual log message. All arguments are mandatory.
type Log struct {
	r           *Resolver
	transaction *Transaction
	log         *types.Log
}

func (l *Log) Transaction(ctx context.Context) *Transaction {
	return l.transaction
}

func (l *Log) Account(ctx context.Context, args BlockNumberArgs) *Account {
	return &Account{
		r:             l.r,
		address:       l.log.Address,
		blockNrOrHash: args.NumberOrLatest(),
	}
}

func (l *Log) Index(ctx context.Context) hexutil.Uint64 {
	return hexutil.Uint64(l.log.Index)
}

func (l *Log) Topics(ctx context.Context) []common.Hash {
	return l.log.Topics
}

func (l *Log) Data(ctx context.Context) hexutil.Bytes {
	return l.log.Data
}

// AccessTuple represents EIP-2930
type AccessTuple struct {
	address     common.Address
	storageKeys []common.Hash
}

func (at *AccessTuple) Address(ctx context.Context) common.Address {
	return at.address
}

func (at *AccessTuple) StorageKeys(ctx context.Context) []common.Hash {
	return at.storageKeys
}

// Withdrawal represents a withdrawal of value from the beacon chain
// by a validator. For details see EIP-4895.
type Withdrawal struct {
	index     uint64
	validator uint64
	address   common.Address
	amount    uint64
}

func (w *Withdrawal) Index(ctx context.Context) hexutil.Uint64 {
	return hexutil.Uint64(w.index)
}

func (w *Withdrawal) Validator(ctx context.Context) hexutil.Uint64 {
	return hexutil.Uint64(w.validator)
}

func (w *Withdrawal) Address(ctx context.Context) common.Address {
	return w.address
}

func (w *Withdrawal) Amount(ctx context.Context) hexutil.Uint64 {
	return hexutil.Uint64(w.amount)
}

// Transaction represents an Ethereum transaction.
// backend and hash are mandatory; all others will be fetched when required.
type Transaction struct {
	r    *Resolver
	hash common.Hash // Must be present after initialization
	mu   sync.Mutex
	// mu protects following resources
	tx    *types.Transaction
	block *Block
	index uint64
}

// resolve returns the internal transaction object, fetching it if needed.
// It also returns the block the tx belongs to, unless it is a pending tx.
func (t *Transaction) resolve(ctx context.Context) (*types.Transaction, *Block) {
	t.mu.Lock()
	defer t.mu.Unlock()
	if t.tx != nil {
		return t.tx, t.block
	}
	// Try to return an already finalized transaction
	tx, blockHash, _, index, err := t.r.backend.GetTransaction(ctx, t.hash)
	if err == nil && tx != nil {
		t.tx = tx
		blockNrOrHash := rpc.BlockNumberOrHashWithHash(blockHash, false)
		t.block = &Block{
			r:            t.r,
			numberOrHash: &blockNrOrHash,
			hash:         blockHash,
		}
		t.index = index
		return t.tx, t.block
	}
	// No finalized transaction, try to retrieve it from the pool
	t.tx = t.r.backend.GetPoolTransaction(t.hash)
	return t.tx, nil
}

func (t *Transaction) Hash(ctx context.Context) common.Hash {
	return t.hash
}

func (t *Transaction) InputData(ctx context.Context) hexutil.Bytes {
	tx, _ := t.resolve(ctx)
	if tx == nil {
		return hexutil.Bytes{}
	}
	return tx.Data()
}

func (t *Transaction) Gas(ctx context.Context) hexutil.Uint64 {
	tx, _ := t.resolve(ctx)
	if tx == nil {
		return 0
	}
	return hexutil.Uint64(tx.Gas())
}

func (t *Transaction) GasPrice(ctx context.Context) hexutil.Big {
	tx, block := t.resolve(ctx)
	if tx == nil {
		return hexutil.Big{}
	}
	switch tx.Type() {
	case types.AccessListTxType:
		return hexutil.Big(*tx.GasPrice())
	case types.DynamicFeeTxType:
		if block != nil {
			if baseFee, _ := block.BaseFeePerGas(ctx); baseFee != nil {
				// price = min(gasTipCap + baseFee, gasFeeCap)
				return (hexutil.Big)(*math.BigMin(new(big.Int).Add(tx.GasTipCap(), baseFee.ToInt()), tx.GasFeeCap()))
			}
		}
		return hexutil.Big(*tx.GasPrice())
	default:
		return hexutil.Big(*tx.GasPrice())
	}
}

func (t *Transaction) EffectiveGasPrice(ctx context.Context) (*hexutil.Big, error) {
	tx, block := t.resolve(ctx)
	if tx == nil {
		return nil, nil
	}
	// Pending tx
	if block == nil {
		return nil, nil
	}
	header, err := block.resolveHeader(ctx)
	if err != nil || header == nil {
		return nil, err
	}
	if header.BaseFee == nil {
		return (*hexutil.Big)(tx.GasPrice()), nil
	}
	return (*hexutil.Big)(math.BigMin(new(big.Int).Add(tx.GasTipCap(), header.BaseFee), tx.GasFeeCap())), nil
}

func (t *Transaction) MaxFeePerGas(ctx context.Context) *hexutil.Big {
	tx, _ := t.resolve(ctx)
	if tx == nil {
		return nil
	}
	switch tx.Type() {
	case types.AccessListTxType:
		return nil
	case types.DynamicFeeTxType:
		return (*hexutil.Big)(tx.GasFeeCap())
	default:
		return nil
	}
}

func (t *Transaction) MaxPriorityFeePerGas(ctx context.Context) *hexutil.Big {
	tx, _ := t.resolve(ctx)
	if tx == nil {
		return nil
	}
	switch tx.Type() {
	case types.AccessListTxType:
		return nil
	case types.DynamicFeeTxType:
		return (*hexutil.Big)(tx.GasTipCap())
	default:
		return nil
	}
}

func (t *Transaction) EffectiveTip(ctx context.Context) (*hexutil.Big, error) {
	tx, block := t.resolve(ctx)
	if tx == nil {
		return nil, nil
	}
	// Pending tx
	if block == nil {
		return nil, nil
	}
	header, err := block.resolveHeader(ctx)
	if err != nil || header == nil {
		return nil, err
	}
	if header.BaseFee == nil {
		return (*hexutil.Big)(tx.GasPrice()), nil
	}

	tip, err := tx.EffectiveGasTip(header.BaseFee)
	if err != nil {
		return nil, err
	}
	return (*hexutil.Big)(tip), nil
}

func (t *Transaction) Value(ctx context.Context) (hexutil.Big, error) {
	tx, _ := t.resolve(ctx)
	if tx == nil {
		return hexutil.Big{}, nil
	}
	if tx.Value() == nil {
		return hexutil.Big{}, fmt.Errorf("invalid transaction value %x", t.hash)
	}
	return hexutil.Big(*tx.Value()), nil
}

func (t *Transaction) Nonce(ctx context.Context) hexutil.Uint64 {
	tx, _ := t.resolve(ctx)
	if tx == nil {
		return 0
	}
	return hexutil.Uint64(tx.Nonce())
}

func (t *Transaction) To(ctx context.Context, args BlockNumberArgs) *Account {
	tx, _ := t.resolve(ctx)
	if tx == nil {
		return nil
	}
	to := tx.To()
	if to == nil {
		return nil
	}
	return &Account{
		r:             t.r,
		address:       *to,
		blockNrOrHash: args.NumberOrLatest(),
	}
}

func (t *Transaction) From(ctx context.Context, args BlockNumberArgs) *Account {
	tx, _ := t.resolve(ctx)
	if tx == nil {
		return nil
	}
	signer := types.LatestSigner(t.r.backend.ChainConfig())
	from, _ := types.Sender(signer, tx)
	return &Account{
		r:             t.r,
		address:       from,
		blockNrOrHash: args.NumberOrLatest(),
	}
}

func (t *Transaction) Block(ctx context.Context) *Block {
	_, block := t.resolve(ctx)
	return block
}

func (t *Transaction) Index(ctx context.Context) *hexutil.Uint64 {
	_, block := t.resolve(ctx)
	// Pending tx
	if block == nil {
		return nil
	}
	index := hexutil.Uint64(t.index)
	return &index
}

// getReceipt returns the receipt associated with this transaction, if any.
func (t *Transaction) getReceipt(ctx context.Context) (*types.Receipt, error) {
	_, block := t.resolve(ctx)
	// Pending tx
	if block == nil {
		return nil, nil
	}
	receipts, err := block.resolveReceipts(ctx)
	if err != nil {
		return nil, err
	}
	return receipts[t.index], nil
}

func (t *Transaction) Status(ctx context.Context) (*hexutil.Uint64, error) {
	receipt, err := t.getReceipt(ctx)
	if err != nil || receipt == nil {
		return nil, err
	}
	if len(receipt.PostState) != 0 {
		return nil, nil
	}
	ret := hexutil.Uint64(receipt.Status)
	return &ret, nil
}

func (t *Transaction) GasUsed(ctx context.Context) (*hexutil.Uint64, error) {
	receipt, err := t.getReceipt(ctx)
	if err != nil || receipt == nil {
		return nil, err
	}
	ret := hexutil.Uint64(receipt.GasUsed)
	return &ret, nil
}

func (t *Transaction) CumulativeGasUsed(ctx context.Context) (*hexutil.Uint64, error) {
	receipt, err := t.getReceipt(ctx)
	if err != nil || receipt == nil {
		return nil, err
	}
	ret := hexutil.Uint64(receipt.CumulativeGasUsed)
	return &ret, nil
}

func (t *Transaction) CreatedContract(ctx context.Context, args BlockNumberArgs) (*Account, error) {
	receipt, err := t.getReceipt(ctx)
	if err != nil || receipt == nil || receipt.ContractAddress == (common.Address{}) {
		return nil, err
	}
	return &Account{
		r:             t.r,
		address:       receipt.ContractAddress,
		blockNrOrHash: args.NumberOrLatest(),
	}, nil
}

func (t *Transaction) Logs(ctx context.Context) (*[]*Log, error) {
	_, block := t.resolve(ctx)
	// Pending tx
	if block == nil {
		return nil, nil
	}
	h, err := block.Hash(ctx)
	if err != nil {
		return nil, err
	}
	return t.getLogs(ctx, h)
}

// getLogs returns log objects for the given tx.
// Assumes block hash is resolved.
func (t *Transaction) getLogs(ctx context.Context, hash common.Hash) (*[]*Log, error) {
	var (
		filter    = t.r.filterSystem.NewBlockFilter(hash, nil, nil)
		logs, err = filter.Logs(ctx)
	)
	if err != nil {
		return nil, err
	}
	var ret []*Log
	// Select tx logs from all block logs
	ix := sort.Search(len(logs), func(i int) bool { return uint64(logs[i].TxIndex) >= t.index })
	for ix < len(logs) && uint64(logs[ix].TxIndex) == t.index {
		ret = append(ret, &Log{
			r:           t.r,
			transaction: t,
			log:         logs[ix],
		})
		ix++
	}
	return &ret, nil
}

func (t *Transaction) Type(ctx context.Context) *hexutil.Uint64 {
	tx, _ := t.resolve(ctx)
	txType := hexutil.Uint64(tx.Type())
	return &txType
}

func (t *Transaction) AccessList(ctx context.Context) *[]*AccessTuple {
	tx, _ := t.resolve(ctx)
	if tx == nil {
		return nil
	}
	accessList := tx.AccessList()
	ret := make([]*AccessTuple, 0, len(accessList))
	for _, al := range accessList {
		ret = append(ret, &AccessTuple{
			address:     al.Address,
			storageKeys: al.StorageKeys,
		})
	}
	return &ret
}

func (t *Transaction) R(ctx context.Context) hexutil.Big {
	tx, _ := t.resolve(ctx)
	if tx == nil {
		return hexutil.Big{}
	}
	_, r, _ := tx.RawSignatureValues()
	return hexutil.Big(*r)
}

func (t *Transaction) S(ctx context.Context) hexutil.Big {
	tx, _ := t.resolve(ctx)
	if tx == nil {
		return hexutil.Big{}
	}
	_, _, s := tx.RawSignatureValues()
	return hexutil.Big(*s)
}

func (t *Transaction) V(ctx context.Context) hexutil.Big {
	tx, _ := t.resolve(ctx)
	if tx == nil {
		return hexutil.Big{}
	}
	v, _, _ := tx.RawSignatureValues()
	return hexutil.Big(*v)
}

func (t *Transaction) YParity(ctx context.Context) (*hexutil.Uint64, error) {
	tx, _ := t.resolve(ctx)
	if tx == nil || tx.Type() == types.LegacyTxType {
		return nil, nil
	}
	v, _, _ := tx.RawSignatureValues()
	ret := hexutil.Uint64(v.Int64())
	return &ret, nil
}

func (t *Transaction) Raw(ctx context.Context) (hexutil.Bytes, error) {
	tx, _ := t.resolve(ctx)
	if tx == nil {
		return hexutil.Bytes{}, nil
	}
	return tx.MarshalBinary()
}

func (t *Transaction) RawReceipt(ctx context.Context) (hexutil.Bytes, error) {
	receipt, err := t.getReceipt(ctx)
	if err != nil || receipt == nil {
		return hexutil.Bytes{}, err
	}
	return receipt.MarshalBinary()
}

type BlockType int

// Block represents an Ethereum block.
// backend, and numberOrHash are mandatory. All other fields are lazily fetched
// when required.
type Block struct {
	r            *Resolver
	numberOrHash *rpc.BlockNumberOrHash // Field resolvers assume numberOrHash is always present
	mu           sync.Mutex
	// mu protects following resources
	hash     common.Hash // Must be resolved during initialization
	header   *types.Header
	block    *types.Block
	receipts []*types.Receipt
}

// resolve returns the internal Block object representing this block, fetching
// it if necessary.
func (b *Block) resolve(ctx context.Context) (*types.Block, error) {
	b.mu.Lock()
	defer b.mu.Unlock()
	if b.block != nil {
		return b.block, nil
	}
	if b.numberOrHash == nil {
		latest := rpc.BlockNumberOrHashWithNumber(rpc.LatestBlockNumber)
		b.numberOrHash = &latest
	}
	var err error
	b.block, err = b.r.backend.BlockByNumberOrHash(ctx, *b.numberOrHash)
	if b.block != nil {
		b.hash = b.block.Hash()
		if b.header == nil {
			b.header = b.block.Header()
		}
	}
	return b.block, err
}

// resolveHeader returns the internal Header object for this block, fetching it
// if necessary. Call this function instead of `resolve` unless you need the
// additional data (transactions and uncles).
func (b *Block) resolveHeader(ctx context.Context) (*types.Header, error) {
	b.mu.Lock()
	defer b.mu.Unlock()
	if b.header != nil {
		return b.header, nil
	}
	if b.numberOrHash == nil && b.hash == (common.Hash{}) {
		return nil, errBlockInvariant
	}
	var err error
	b.header, err = b.r.backend.HeaderByNumberOrHash(ctx, *b.numberOrHash)
	if err != nil {
		return nil, err
	}
	if b.hash == (common.Hash{}) {
		b.hash = b.header.Hash()
	}
	return b.header, nil
}

// resolveReceipts returns the list of receipts for this block, fetching them
// if necessary.
func (b *Block) resolveReceipts(ctx context.Context) ([]*types.Receipt, error) {
	b.mu.Lock()
	defer b.mu.Unlock()
	if b.receipts != nil {
		return b.receipts, nil
	}
	receipts, err := b.r.backend.GetReceipts(ctx, b.hash)
	if err != nil {
		return nil, err
	}
	b.receipts = receipts
	return receipts, nil
}

func (b *Block) Number(ctx context.Context) (hexutil.Uint64, error) {
	header, err := b.resolveHeader(ctx)
	if err != nil {
		return 0, err
	}

	return hexutil.Uint64(header.Number.Uint64()), nil
}

func (b *Block) Hash(ctx context.Context) (common.Hash, error) {
	b.mu.Lock()
	defer b.mu.Unlock()
	return b.hash, nil
}

func (b *Block) GasLimit(ctx context.Context) (hexutil.Uint64, error) {
	header, err := b.resolveHeader(ctx)
	if err != nil {
		return 0, err
	}
	return hexutil.Uint64(header.GasLimit), nil
}

func (b *Block) GasUsed(ctx context.Context) (hexutil.Uint64, error) {
	header, err := b.resolveHeader(ctx)
	if err != nil {
		return 0, err
	}
	return hexutil.Uint64(header.GasUsed), nil
}

func (b *Block) BaseFeePerGas(ctx context.Context) (*hexutil.Big, error) {
	header, err := b.resolveHeader(ctx)
	if err != nil {
		return nil, err
	}
	if header.BaseFee == nil {
		return nil, nil
	}
	return (*hexutil.Big)(header.BaseFee), nil
}

func (b *Block) NextBaseFeePerGas(ctx context.Context) (*hexutil.Big, error) {
	header, err := b.resolveHeader(ctx)
	if err != nil {
		return nil, err
	}
	chaincfg := b.r.backend.ChainConfig()
	if header.BaseFee == nil {
		// Make sure next block doesn't enable EIP-1559
		if !chaincfg.IsLondon(new(big.Int).Add(header.Number, common.Big1)) {
			return nil, nil
		}
	}
	nextBaseFee := eip1559.CalcBaseFee(chaincfg, header)
	return (*hexutil.Big)(nextBaseFee), nil
}

func (b *Block) Parent(ctx context.Context) (*Block, error) {
	if _, err := b.resolveHeader(ctx); err != nil {
		return nil, err
	}
	if b.header == nil || b.header.Number.Uint64() < 1 {
		return nil, nil
	}
	var (
		num       = rpc.BlockNumber(b.header.Number.Uint64() - 1)
		hash      = b.header.ParentHash
		numOrHash = rpc.BlockNumberOrHash{
			BlockNumber: &num,
			BlockHash:   &hash,
		}
	)
	return &Block{
		r:            b.r,
		numberOrHash: &numOrHash,
		hash:         hash,
	}, nil
}

func (b *Block) Difficulty(ctx context.Context) (hexutil.Big, error) {
	header, err := b.resolveHeader(ctx)
	if err != nil {
		return hexutil.Big{}, err
	}
	return hexutil.Big(*header.Difficulty), nil
}

func (b *Block) Timestamp(ctx context.Context) (hexutil.Uint64, error) {
	header, err := b.resolveHeader(ctx)
	if err != nil {
		return 0, err
	}
	return hexutil.Uint64(header.Time), nil
}

func (b *Block) Nonce(ctx context.Context) (hexutil.Bytes, error) {
	header, err := b.resolveHeader(ctx)
	if err != nil {
		return hexutil.Bytes{}, err
	}
	return header.Nonce[:], nil
}

func (b *Block) MixHash(ctx context.Context) (common.Hash, error) {
	header, err := b.resolveHeader(ctx)
	if err != nil {
		return common.Hash{}, err
	}
	return header.MixDigest, nil
}

func (b *Block) TransactionsRoot(ctx context.Context) (common.Hash, error) {
	header, err := b.resolveHeader(ctx)
	if err != nil {
		return common.Hash{}, err
	}
	return header.TxHash, nil
}

func (b *Block) StateRoot(ctx context.Context) (common.Hash, error) {
	header, err := b.resolveHeader(ctx)
	if err != nil {
		return common.Hash{}, err
	}
	return header.Root, nil
}

func (b *Block) ReceiptsRoot(ctx context.Context) (common.Hash, error) {
	header, err := b.resolveHeader(ctx)
	if err != nil {
		return common.Hash{}, err
	}
	return header.ReceiptHash, nil
}

func (b *Block) OmmerHash(ctx context.Context) (common.Hash, error) {
	header, err := b.resolveHeader(ctx)
	if err != nil {
		return common.Hash{}, err
	}
	return header.UncleHash, nil
}

func (b *Block) OmmerCount(ctx context.Context) (*hexutil.Uint64, error) {
	block, err := b.resolve(ctx)
	if err != nil || block == nil {
		return nil, err
	}
	count := hexutil.Uint64(len(block.Uncles()))
	return &count, err
}

func (b *Block) Ommers(ctx context.Context) (*[]*Block, error) {
	block, err := b.resolve(ctx)
	if err != nil || block == nil {
		return nil, err
	}
	ret := make([]*Block, 0, len(block.Uncles()))
	for _, uncle := range block.Uncles() {
		blockNumberOrHash := rpc.BlockNumberOrHashWithHash(uncle.Hash(), false)
		ret = append(ret, &Block{
			r:            b.r,
			numberOrHash: &blockNumberOrHash,
			header:       uncle,
			hash:         uncle.Hash(),
		})
	}
	return &ret, nil
}

func (b *Block) ExtraData(ctx context.Context) (hexutil.Bytes, error) {
	header, err := b.resolveHeader(ctx)
	if err != nil {
		return hexutil.Bytes{}, err
	}
	return header.Extra, nil
}

func (b *Block) LogsBloom(ctx context.Context) (hexutil.Bytes, error) {
	header, err := b.resolveHeader(ctx)
	if err != nil {
		return hexutil.Bytes{}, err
	}
	return header.Bloom.Bytes(), nil
}

func (b *Block) TotalDifficulty(ctx context.Context) (hexutil.Big, error) {
	hash, err := b.Hash(ctx)
	if err != nil {
		return hexutil.Big{}, err
	}
	td := b.r.backend.GetTd(ctx, hash)
	if td == nil {
		return hexutil.Big{}, fmt.Errorf("total difficulty not found %x", hash)
	}
	return hexutil.Big(*td), nil
}

func (b *Block) RawHeader(ctx context.Context) (hexutil.Bytes, error) {
	header, err := b.resolveHeader(ctx)
	if err != nil {
		return hexutil.Bytes{}, err
	}
	return rlp.EncodeToBytes(header)
}

func (b *Block) Raw(ctx context.Context) (hexutil.Bytes, error) {
	block, err := b.resolve(ctx)
	if err != nil {
		return hexutil.Bytes{}, err
	}
	return rlp.EncodeToBytes(block)
}

// BlockNumberArgs encapsulates arguments to accessors that specify a block number.
type BlockNumberArgs struct {
	// TODO: Ideally we could use input unions to allow the query to specify the
	// block parameter by hash, block number, or tag but input unions aren't part of the
	// standard GraphQL schema SDL yet, see: https://github.com/graphql/graphql-spec/issues/488
	Block *Long
}

// NumberOr returns the provided block number argument, or the "current" block number or hash if none
// was provided.
func (a BlockNumberArgs) NumberOr(current rpc.BlockNumberOrHash) rpc.BlockNumberOrHash {
	if a.Block != nil {
		blockNr := rpc.BlockNumber(*a.Block)
		return rpc.BlockNumberOrHashWithNumber(blockNr)
	}
	return current
}

// NumberOrLatest returns the provided block number argument, or the "latest" block number if none
// was provided.
func (a BlockNumberArgs) NumberOrLatest() rpc.BlockNumberOrHash {
	return a.NumberOr(rpc.BlockNumberOrHashWithNumber(rpc.LatestBlockNumber))
}

func (b *Block) Miner(ctx context.Context, args BlockNumberArgs) (*Account, error) {
	header, err := b.resolveHeader(ctx)
	if err != nil {
		return nil, err
	}
	return &Account{
		r:             b.r,
		address:       header.Coinbase,
		blockNrOrHash: args.NumberOrLatest(),
	}, nil
}

func (b *Block) TransactionCount(ctx context.Context) (*hexutil.Uint64, error) {
	block, err := b.resolve(ctx)
	if err != nil || block == nil {
		return nil, err
	}
	count := hexutil.Uint64(len(block.Transactions()))
	return &count, err
}

func (b *Block) Transactions(ctx context.Context) (*[]*Transaction, error) {
	block, err := b.resolve(ctx)
	if err != nil || block == nil {
		return nil, err
	}
	ret := make([]*Transaction, 0, len(block.Transactions()))
	for i, tx := range block.Transactions() {
		ret = append(ret, &Transaction{
			r:     b.r,
			hash:  tx.Hash(),
			tx:    tx,
			block: b,
			index: uint64(i),
		})
	}
	return &ret, nil
}

func (b *Block) TransactionAt(ctx context.Context, args struct{ Index Long }) (*Transaction, error) {
	block, err := b.resolve(ctx)
	if err != nil || block == nil {
		return nil, err
	}
	txs := block.Transactions()
	if args.Index < 0 || int(args.Index) >= len(txs) {
		return nil, nil
	}
	tx := txs[args.Index]
	return &Transaction{
		r:     b.r,
		hash:  tx.Hash(),
		tx:    tx,
		block: b,
		index: uint64(args.Index),
	}, nil
}

func (b *Block) OmmerAt(ctx context.Context, args struct{ Index Long }) (*Block, error) {
	block, err := b.resolve(ctx)
	if err != nil || block == nil {
		return nil, err
	}
	uncles := block.Uncles()
	if args.Index < 0 || int(args.Index) >= len(uncles) {
		return nil, nil
	}
	uncle := uncles[args.Index]
	blockNumberOrHash := rpc.BlockNumberOrHashWithHash(uncle.Hash(), false)
	return &Block{
		r:            b.r,
		numberOrHash: &blockNumberOrHash,
		header:       uncle,
		hash:         uncle.Hash(),
	}, nil
}

func (b *Block) WithdrawalsRoot(ctx context.Context) (*common.Hash, error) {
	header, err := b.resolveHeader(ctx)
	if err != nil {
		return nil, err
	}
	// Pre-shanghai blocks
	if header.WithdrawalsHash == nil {
		return nil, nil
	}
	return header.WithdrawalsHash, nil
}

func (b *Block) Withdrawals(ctx context.Context) (*[]*Withdrawal, error) {
	block, err := b.resolve(ctx)
	if err != nil || block == nil {
		return nil, err
	}
	// Pre-shanghai blocks
	if block.Header().WithdrawalsHash == nil {
		return nil, nil
	}
	ret := make([]*Withdrawal, 0, len(block.Withdrawals()))
	for _, w := range block.Withdrawals() {
		ret = append(ret, &Withdrawal{
			index:     w.Index,
			validator: w.Validator,
			address:   w.Address,
			amount:    w.Amount,
		})
	}
	return &ret, nil
}

// BlockFilterCriteria encapsulates criteria passed to a `logs` accessor inside
// a block.
type BlockFilterCriteria struct {
	Addresses *[]common.Address // restricts matches to events created by specific contracts

	// The Topic list restricts matches to particular event topics. Each event has a list
	// of topics. Topics matches a prefix of that list. An empty element slice matches any
	// topic. Non-empty elements represent an alternative that matches any of the
	// contained topics.
	//
	// Examples:
	// {} or nil          matches any topic list
	// {{A}}              matches topic A in first position
	// {{}, {B}}          matches any topic in first position, B in second position
	// {{A}, {B}}         matches topic A in first position, B in second position
	// {{A, B}}, {C, D}}  matches topic (A OR B) in first position, (C OR D) in second position
	Topics *[][]common.Hash
}

// runFilter accepts a filter and executes it, returning all its results as
// `Log` objects.
func runFilter(ctx context.Context, r *Resolver, filter *filters.Filter) ([]*Log, error) {
	logs, err := filter.Logs(ctx)
	if err != nil || logs == nil {
		return nil, err
	}
	ret := make([]*Log, 0, len(logs))
	for _, log := range logs {
		ret = append(ret, &Log{
			r:           r,
			transaction: &Transaction{r: r, hash: log.TxHash},
			log:         log,
		})
	}
	return ret, nil
}

func (b *Block) Logs(ctx context.Context, args struct{ Filter BlockFilterCriteria }) ([]*Log, error) {
	var addresses []common.Address
	if args.Filter.Addresses != nil {
		addresses = *args.Filter.Addresses
	}
	var topics [][]common.Hash
	if args.Filter.Topics != nil {
		topics = *args.Filter.Topics
	}
	// Construct the range filter
	hash, err := b.Hash(ctx)
	if err != nil {
		return nil, err
	}
	filter := b.r.filterSystem.NewBlockFilter(hash, addresses, topics)

	// Run the filter and return all the logs
	return runFilter(ctx, b.r, filter)
}

func (b *Block) Account(ctx context.Context, args struct {
	Address common.Address
}) (*Account, error) {
	return &Account{
		r:             b.r,
		address:       args.Address,
		blockNrOrHash: *b.numberOrHash,
	}, nil
}

// CallData encapsulates arguments to `call` or `estimateGas`.
// All arguments are optional.
type CallData struct {
	From                 *common.Address // The Ethereum address the call is from.
	To                   *common.Address // The Ethereum address the call is to.
	Gas                  *Long           // The amount of gas provided for the call.
	GasPrice             *hexutil.Big    // The price of each unit of gas, in wei.
	MaxFeePerGas         *hexutil.Big    // The max price of each unit of gas, in wei (1559).
	MaxPriorityFeePerGas *hexutil.Big    // The max tip of each unit of gas, in wei (1559).
	Value                *hexutil.Big    // The value sent along with the call.
	Data                 *hexutil.Bytes  // Any data sent with the call.
}

// CallResult encapsulates the result of an invocation of the `call` accessor.
type CallResult struct {
	data    hexutil.Bytes  // The return data from the call
	gasUsed hexutil.Uint64 // The amount of gas used
	status  hexutil.Uint64 // The return status of the call - 0 for failure or 1 for success.
}

func (c *CallResult) Data() hexutil.Bytes {
	return c.data
}

func (c *CallResult) GasUsed() hexutil.Uint64 {
	return c.gasUsed
}

func (c *CallResult) Status() hexutil.Uint64 {
	return c.status
}

func (b *Block) Call(ctx context.Context, args struct {
	Data ethapi.TransactionArgs
}) (*CallResult, error) {
	result, err := ethapi.DoCall(ctx, b.r.backend, args.Data, *b.numberOrHash, nil, nil, b.r.backend.RPCEVMTimeout(), b.r.backend.RPCGasCap())
	if err != nil {
		return nil, err
	}
	status := hexutil.Uint64(1)
	if result.Failed() {
		status = 0
	}

	return &CallResult{
		data:    result.ReturnData,
		gasUsed: hexutil.Uint64(result.UsedGas),
		status:  status,
	}, nil
}

func (b *Block) EstimateGas(ctx context.Context, args struct {
	Data ethapi.TransactionArgs
}) (hexutil.Uint64, error) {
	return ethapi.DoEstimateGas(ctx, b.r.backend, args.Data, *b.numberOrHash, nil, b.r.backend.RPCGasCap())
}

type Pending struct {
	r *Resolver
}

func (p *Pending) TransactionCount(ctx context.Context) (hexutil.Uint64, error) {
	txs, err := p.r.backend.GetPoolTransactions()
	return hexutil.Uint64(len(txs)), err
}

func (p *Pending) Transactions(ctx context.Context) (*[]*Transaction, error) {
	txs, err := p.r.backend.GetPoolTransactions()
	if err != nil {
		return nil, err
	}
	ret := make([]*Transaction, 0, len(txs))
	for i, tx := range txs {
		ret = append(ret, &Transaction{
			r:     p.r,
			hash:  tx.Hash(),
			tx:    tx,
			index: uint64(i),
		})
	}
	return &ret, nil
}

func (p *Pending) Account(ctx context.Context, args struct {
	Address common.Address
}) *Account {
	pendingBlockNr := rpc.BlockNumberOrHashWithNumber(rpc.PendingBlockNumber)
	return &Account{
		r:             p.r,
		address:       args.Address,
		blockNrOrHash: pendingBlockNr,
	}
}

func (p *Pending) Call(ctx context.Context, args struct {
	Data ethapi.TransactionArgs
}) (*CallResult, error) {
	pendingBlockNr := rpc.BlockNumberOrHashWithNumber(rpc.PendingBlockNumber)
	result, err := ethapi.DoCall(ctx, p.r.backend, args.Data, pendingBlockNr, nil, nil, p.r.backend.RPCEVMTimeout(), p.r.backend.RPCGasCap())
	if err != nil {
		return nil, err
	}
	status := hexutil.Uint64(1)
	if result.Failed() {
		status = 0
	}

	return &CallResult{
		data:    result.ReturnData,
		gasUsed: hexutil.Uint64(result.UsedGas),
		status:  status,
	}, nil
}

func (p *Pending) EstimateGas(ctx context.Context, args struct {
	Data ethapi.TransactionArgs
}) (hexutil.Uint64, error) {
	latestBlockNr := rpc.BlockNumberOrHashWithNumber(rpc.LatestBlockNumber)
	return ethapi.DoEstimateGas(ctx, p.r.backend, args.Data, latestBlockNr, nil, p.r.backend.RPCGasCap())
}

// Resolver is the top-level object in the GraphQL hierarchy.
type Resolver struct {
	backend      ethapi.Backend
	filterSystem *filters.FilterSystem
}

func (r *Resolver) Block(ctx context.Context, args struct {
	Number *Long
	Hash   *common.Hash
}) (*Block, error) {
	var numberOrHash rpc.BlockNumberOrHash
	if args.Number != nil {
		if *args.Number < 0 {
			return nil, nil
		}
		number := rpc.BlockNumber(*args.Number)
		numberOrHash = rpc.BlockNumberOrHashWithNumber(number)
	} else if args.Hash != nil {
		numberOrHash = rpc.BlockNumberOrHashWithHash(*args.Hash, false)
	} else {
		numberOrHash = rpc.BlockNumberOrHashWithNumber(rpc.LatestBlockNumber)
	}
	block := &Block{
		r:            r,
		numberOrHash: &numberOrHash,
	}
	// Resolve the header, return nil if it doesn't exist.
	// Note we don't resolve block directly here since it will require an
	// additional network request for light client.
	h, err := block.resolveHeader(ctx)
	if err != nil {
		return nil, err
	} else if h == nil {
		return nil, nil
	}
	return block, nil
}

func (r *Resolver) Blocks(ctx context.Context, args struct {
	From *Long
	To   *Long
}) ([]*Block, error) {
	from := rpc.BlockNumber(*args.From)

	var to rpc.BlockNumber
	if args.To != nil {
		to = rpc.BlockNumber(*args.To)
	} else {
		to = rpc.BlockNumber(r.backend.CurrentBlock().Number.Int64())
	}
	if to < from {
		return []*Block{}, nil
	}
	var ret []*Block
	for i := from; i <= to; i++ {
		numberOrHash := rpc.BlockNumberOrHashWithNumber(i)
		block := &Block{
			r:            r,
			numberOrHash: &numberOrHash,
		}
		// Resolve the header to check for existence.
		// Note we don't resolve block directly here since it will require an
		// additional network request for light client.
		h, err := block.resolveHeader(ctx)
		if err != nil {
			return nil, err
		} else if h == nil {
			// Blocks after must be non-existent too, break.
			break
		}
		ret = append(ret, block)
		if err := ctx.Err(); err != nil {
			return nil, err
		}
	}
	return ret, nil
}

func (r *Resolver) Pending(ctx context.Context) *Pending {
	return &Pending{r}
}

func (r *Resolver) Transaction(ctx context.Context, args struct{ Hash common.Hash }) *Transaction {
	tx := &Transaction{
		r:    r,
		hash: args.Hash,
	}
	// Resolve the transaction; if it doesn't exist, return nil.
	t, _ := tx.resolve(ctx)
	if t == nil {
		return nil
	}
	return tx
}

func (r *Resolver) SendRawTransaction(ctx context.Context, args struct{ Data hexutil.Bytes }) (common.Hash, error) {
	tx := new(types.Transaction)
	if err := tx.UnmarshalBinary(args.Data); err != nil {
		return common.Hash{}, err
	}
	hash, err := ethapi.SubmitTransaction(ctx, r.backend, tx)
	return hash, err
}

// FilterCriteria encapsulates the arguments to `logs` on the root resolver object.
type FilterCriteria struct {
	FromBlock *Long             // beginning of the queried range, nil means genesis block
	ToBlock   *Long             // end of the range, nil means latest block
	Addresses *[]common.Address // restricts matches to events created by specific contracts

	// The Topic list restricts matches to particular event topics. Each event has a list
	// of topics. Topics matches a prefix of that list. An empty element slice matches any
	// topic. Non-empty elements represent an alternative that matches any of the
	// contained topics.
	//
	// Examples:
	// {} or nil          matches any topic list
	// {{A}}              matches topic A in first position
	// {{}, {B}}          matches any topic in first position, B in second position
	// {{A}, {B}}         matches topic A in first position, B in second position
	// {{A, B}}, {C, D}}  matches topic (A OR B) in first position, (C OR D) in second position
	Topics *[][]common.Hash
}

func (r *Resolver) Logs(ctx context.Context, args struct{ Filter FilterCriteria }) ([]*Log, error) {
	// Convert the RPC block numbers into internal representations
	begin := rpc.LatestBlockNumber.Int64()
	if args.Filter.FromBlock != nil {
		begin = int64(*args.Filter.FromBlock)
	}
	end := rpc.LatestBlockNumber.Int64()
	if args.Filter.ToBlock != nil {
		end = int64(*args.Filter.ToBlock)
	}
	var addresses []common.Address
	if args.Filter.Addresses != nil {
		addresses = *args.Filter.Addresses
	}
	var topics [][]common.Hash
	if args.Filter.Topics != nil {
		topics = *args.Filter.Topics
	}
	// Construct the range filter
<<<<<<< HEAD
	filter := filters.NewRangeFilter(filters.Backend(r.backend), begin, end, addresses, topics, false)
	return runFilter(ctx, r.backend, filter)
=======
	filter := r.filterSystem.NewRangeFilter(begin, end, addresses, topics)
	return runFilter(ctx, r, filter)
>>>>>>> bed84606
}

func (r *Resolver) GasPrice(ctx context.Context) (hexutil.Big, error) {
	tipcap, err := r.backend.SuggestGasTipCap(ctx)
	if err != nil {
		return hexutil.Big{}, err
	}
	if head := r.backend.CurrentHeader(); head.BaseFee != nil {
		tipcap.Add(tipcap, head.BaseFee)
	}
	return (hexutil.Big)(*tipcap), nil
}

func (r *Resolver) MaxPriorityFeePerGas(ctx context.Context) (hexutil.Big, error) {
	tipcap, err := r.backend.SuggestGasTipCap(ctx)
	if err != nil {
		return hexutil.Big{}, err
	}
	return (hexutil.Big)(*tipcap), nil
}

func (r *Resolver) ChainID(ctx context.Context) (hexutil.Big, error) {
	return hexutil.Big(*r.backend.ChainConfig().ChainID), nil
}

// SyncState represents the synchronisation status returned from the `syncing` accessor.
type SyncState struct {
	progress ethereum.SyncProgress
}

func (s *SyncState) StartingBlock() hexutil.Uint64 {
	return hexutil.Uint64(s.progress.StartingBlock)
}
func (s *SyncState) CurrentBlock() hexutil.Uint64 {
	return hexutil.Uint64(s.progress.CurrentBlock)
}
func (s *SyncState) HighestBlock() hexutil.Uint64 {
	return hexutil.Uint64(s.progress.HighestBlock)
}
func (s *SyncState) SyncedAccounts() hexutil.Uint64 {
	return hexutil.Uint64(s.progress.SyncedAccounts)
}
func (s *SyncState) SyncedAccountBytes() hexutil.Uint64 {
	return hexutil.Uint64(s.progress.SyncedAccountBytes)
}
func (s *SyncState) SyncedBytecodes() hexutil.Uint64 {
	return hexutil.Uint64(s.progress.SyncedBytecodes)
}
func (s *SyncState) SyncedBytecodeBytes() hexutil.Uint64 {
	return hexutil.Uint64(s.progress.SyncedBytecodeBytes)
}
func (s *SyncState) SyncedStorage() hexutil.Uint64 {
	return hexutil.Uint64(s.progress.SyncedStorage)
}
func (s *SyncState) SyncedStorageBytes() hexutil.Uint64 {
	return hexutil.Uint64(s.progress.SyncedStorageBytes)
}
func (s *SyncState) HealedTrienodes() hexutil.Uint64 {
	return hexutil.Uint64(s.progress.HealedTrienodes)
}
func (s *SyncState) HealedTrienodeBytes() hexutil.Uint64 {
	return hexutil.Uint64(s.progress.HealedTrienodeBytes)
}
func (s *SyncState) HealedBytecodes() hexutil.Uint64 {
	return hexutil.Uint64(s.progress.HealedBytecodes)
}
func (s *SyncState) HealedBytecodeBytes() hexutil.Uint64 {
	return hexutil.Uint64(s.progress.HealedBytecodeBytes)
}
func (s *SyncState) HealingTrienodes() hexutil.Uint64 {
	return hexutil.Uint64(s.progress.HealingTrienodes)
}
func (s *SyncState) HealingBytecode() hexutil.Uint64 {
	return hexutil.Uint64(s.progress.HealingBytecode)
}

// Syncing returns false in case the node is currently not syncing with the network. It can be up-to-date or has not
// yet received the latest block headers from its pears. In case it is synchronizing:
// - startingBlock:       block number this node started to synchronize from
// - currentBlock:        block number this node is currently importing
// - highestBlock:        block number of the highest block header this node has received from peers
// - syncedAccounts:      number of accounts downloaded
// - syncedAccountBytes:  number of account trie bytes persisted to disk
// - syncedBytecodes:     number of bytecodes downloaded
// - syncedBytecodeBytes: number of bytecode bytes downloaded
// - syncedStorage:       number of storage slots downloaded
// - syncedStorageBytes:  number of storage trie bytes persisted to disk
// - healedTrienodes:     number of state trie nodes downloaded
// - healedTrienodeBytes: number of state trie bytes persisted to disk
// - healedBytecodes:     number of bytecodes downloaded
// - healedBytecodeBytes: number of bytecodes persisted to disk
// - healingTrienodes:    number of state trie nodes pending
// - healingBytecode:     number of bytecodes pending
func (r *Resolver) Syncing() (*SyncState, error) {
	progress := r.backend.SyncProgress()

	// Return not syncing if the synchronisation already completed
	if progress.CurrentBlock >= progress.HighestBlock {
		return nil, nil
	}
	// Otherwise gather the block sync stats
	return &SyncState{progress}, nil
}<|MERGE_RESOLUTION|>--- conflicted
+++ resolved
@@ -109,11 +109,7 @@
 func (a *Account) TransactionCount(ctx context.Context) (hexutil.Uint64, error) {
 	// Ask transaction pool for the nonce which includes pending transactions
 	if blockNr, ok := a.blockNrOrHash.Number(); ok && blockNr == rpc.PendingBlockNumber {
-<<<<<<< HEAD
-		nonce, err := a.backend.GetPoolNonce(ctx, a.address)
-=======
 		nonce, err := a.r.backend.GetPoolNonce(ctx, a.address)
->>>>>>> bed84606
 		if err != nil {
 			return 0, err
 		}
@@ -1354,13 +1350,8 @@
 		topics = *args.Filter.Topics
 	}
 	// Construct the range filter
-<<<<<<< HEAD
-	filter := filters.NewRangeFilter(filters.Backend(r.backend), begin, end, addresses, topics, false)
-	return runFilter(ctx, r.backend, filter)
-=======
-	filter := r.filterSystem.NewRangeFilter(begin, end, addresses, topics)
+	filter := r.filterSystem.NewRangeFilter(begin, end, addresses, topics, false)
 	return runFilter(ctx, r, filter)
->>>>>>> bed84606
 }
 
 func (r *Resolver) GasPrice(ctx context.Context) (hexutil.Big, error) {
